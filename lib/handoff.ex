--- conflicted
+++ resolved
@@ -21,15 +21,18 @@
   """
   def start(opts \\ []) do
     resource_tracker = Keyword.get(opts, :resource_tracker, Handoff.SimpleResourceTracker)
+
     tracker =
       case resource_tracker do
         mod when is_atom(mod) ->
           # Start the tracker if it's a module
           {:ok, pid} = mod.start_link([])
           pid
+
         pid when is_pid(pid) or is_atom(pid) ->
           pid
       end
+
     {:ok, sup_pid} = Handoff.Supervisor.start_link(Keyword.put(opts, :resource_tracker, tracker))
     {:ok, sup_pid, tracker}
   end
@@ -110,18 +113,14 @@
   Handoff.register_node(tracker, Node.self(), %{cpu: 4, memory: 8000})
   ```
   """
-<<<<<<< HEAD
   def register_node(tracker, node, caps) do
-    tracker.register(node, caps)
-=======
-  def register_node(node, caps) do
     if node == Node.self() do
       # Local node: register directly with the resource tracker
       # The DistributedExecutor will discover this node through its discovery process
-      Handoff.SimpleResourceTracker.register(node, caps)
+      tracker.register(node, caps)
     else
       # Remote node: use RPC to register on the remote node
-      case :rpc.call(node, Handoff.SimpleResourceTracker, :register, [node, caps]) do
+      case :rpc.call(node, tracker, :register, [node, caps]) do
         {:badrpc, reason} ->
           {:error, {:rpc_failed, reason}}
 
@@ -129,7 +128,6 @@
           result
       end
     end
->>>>>>> 05cc5ef6
   end
 
   @doc """
@@ -143,24 +141,13 @@
   end
 
   @doc """
-<<<<<<< HEAD
-  Registers the local node with its capabilities for distributed execution.
-
-  ## Parameters
-  - caps: Map of capabilities provided by this node
-
-  ## Example
-  ```
-  Handoff.register_local_node(%{cpu: 8, memory: 16000})
-  ```
-  """
-=======
   Checks if the specified node has the required resources available.
 
   For local nodes, checks directly with the local resource tracker.
   For remote nodes, makes an RPC call to check on the remote node directly.
 
   ## Parameters
+  - tracker: The resource tracker pid or name
   - node: The node to check
   - req: Map of resource requirements to check
 
@@ -170,16 +157,16 @@
 
   ## Example
   ```
-  Handoff.resources_available?(Node.self(), %{cpu: 2, memory: 4000})
-  ```
-  """
-  def resources_available?(node, req) do
+  Handoff.resources_available?(Handoff.SimpleResourceTracker, Node.self(), %{cpu: 2, memory: 4000})
+  ```
+  """
+  def resources_available?(tracker, node, req) do
     if node == Node.self() do
       # Local node: check directly
-      Handoff.SimpleResourceTracker.available?(node, req)
+      tracker.available?(node, req)
     else
       # Remote node: use RPC to check on the source node
-      case :rpc.call(node, Handoff.SimpleResourceTracker, :available?, [node, req]) do
+      case :rpc.call(node, tracker, :available?, [node, req]) do
         {:badrpc, _reason} ->
           false
 
@@ -188,8 +175,17 @@
       end
     end
   end
->>>>>>> 05cc5ef6
-
+
+  @doc """
+  Stores a function result locally on the origin node for a specific DAG and registers its location.
+  The result is stored only on the node where it was produced, not broadcast.
+
+  ## Parameters
+  - dag_id: The ID of the DAG
+  - function_id: The ID of the function
+  - result: The result to store
+  - origin_node: The node where the result was produced (defaults to current node)
+  """
   def store_result(dag_id, function_id, result, origin_node \\ Node.self()) do
     Handoff.DistributedResultStore.store_distributed(dag_id, function_id, result, origin_node)
   end
